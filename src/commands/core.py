--- conflicted
+++ resolved
@@ -283,11 +283,7 @@
             name="📊 Quick Stats",
             value=(
                 f"**Total Commands:** {total_commands}\n"
-<<<<<<< HEAD
-                f"**Categories:** 7\n"
-=======
                 f"**Categories:** 6\n"
->>>>>>> ecbdb246
                 f"**Server Exclusive:** Professional moderation\n"
                 f"**Uptime:** {self.get_uptime()}"
             ),
@@ -301,13 +297,8 @@
                 "• `/help` - This help menu\n"
                 "• `/ping` - Check bot status\n"
                 "• `/afk` - Set away message\n"
-<<<<<<< HEAD
-                "• `/tempban` - Temporary bans\n"
-                "• `/points` - Check mod points"
-=======
                 "• `/serverinfo` - Server details\n"
                 "• `/warnings` - Warning system"
->>>>>>> ecbdb246
             ),
             inline=True
         )
@@ -359,13 +350,8 @@
                 emoji="😴"
             ),
             discord.SelectOption(
-<<<<<<< HEAD
-                label="🛡️ Moderation",
-                description="Complete moderation and safety tools",
-=======
                 label="🛡️ ModCog",
                 description="Merged moderation system with warnings",
->>>>>>> ecbdb246
                 value="moderation",
                 emoji="🛡️"
             ),
@@ -545,45 +531,6 @@
             inline=False
         )
         
-        embed.add_field(
-            name="📋 Appeal System",
-            value=(
-                "**`/appeals [status]`** - View appeal requests *(Admin)*\n"
-                "**`/approve <id> [reason]`** - Approve unban appeal *(Admin)*\n"
-                "**`/deny <id> <reason>`** - Deny unban appeal *(Admin)*\n"
-                "**`/appealinfo <id>`** - Get detailed appeal info *(Admin)*\n"
-                "**Auto-DM:** Appeals sent automatically on kick/ban/timeout"
-            ),
-            inline=False
-        )
-        
-        embed.add_field(
-            name="⚖️ Point Moderation",
-            value=(
-                "**`/addpoints <@user> <amount> [reason]`** - Add moderation points *(Ban Members)*\n"
-                "**`/points [@user]`** - Check moderation points\n"
-                "**`/pendingbans`** - View pending point bans *(Ban Members)*\n"
-                "**`/approveban <@user>`** - Approve point ban *(Ban Members)*\n"
-                "**`/declineban <@user>`** - Decline point ban *(Ban Members)*\n"
-                "**100 points = Auto-ban** with 2-moderator approval"
-            ),
-            inline=False
-        )
-        
-        embed.add_field(
-            name="🚀 Advanced Moderation", 
-            value=(
-                "**`/tempban <@user> <minutes> [reason]`** - Temporary ban (max 7 days) *(Ban Members)*\n"
-                "**`/mute <@user> <minutes> [reason]`** - Mute user with timeout *(Moderate Members)*\n"
-                "**`/unmute <@user>`** - Remove timeout *(Moderate Members)*\n"
-                "**`/slowmode <seconds> [#channel]`** - Set slowmode (max 6h) *(Manage Channels)*\n"
-                "**`/modstats [@user]`** - View moderation statistics\n"
-                "**`/advmodstats [@user]`** - Advanced moderation stats with rate limits\n"
-                "**Auto-logging:** All actions logged to <#1399746928585085068>"
-            ),
-            inline=False
-        )
-        
         embed.set_footer(text="All moderation actions are logged automatically")
         return embed
     
@@ -632,12 +579,8 @@
         commands = [
             ("**`/embed`**", "Interactive embed creator with popup form"),
             ("**`/editembed <message_id>`**", "Edit existing embeds made by the bot"),
-<<<<<<< HEAD
-            ("**`/embedquick <title> <description> [color]`**", "Quick embed creation")
-=======
             ("**`/embedquick <title> <description> [color]`**", "Quick embed creation"),
             ("**`/embedhelp`**", "Get help with embed creation")
->>>>>>> ecbdb246
         ]
         
         for cmd, desc in commands:
